--- conflicted
+++ resolved
@@ -651,26 +651,6 @@
             print(f"Error processing Excel file for filtering: {e}")
             return
 
-<<<<<<< HEAD
-    # Determine georeferenced output directory
-    if args.output_dir:
-        georef_dir = os.path.abspath(args.output_dir)
-    else:
-        georef_dir = os.path.join(image_dir, os.path.basename(image_dir) + "_processed")
-    if not os.path.exists(georef_dir):
-        os.makedirs(georef_dir)
-        print(f"\nCreated output directory: {georef_dir}")
-
-    # Process each image
-    processed_count = 0
-
-    for i_idx, image_file in enumerate(image_files, 1):
-        image_path = os.path.join(image_dir, image_file)
-        output_path = os.path.join(georef_dir, os.path.splitext(image_file)[0] + ".tif")
-
-        print(f"\nProcessing image {i_idx}/{len(image_files)}: {image_file}")
-
-=======
     # Create output directory structure
     if args.recursive:
         # For recursive mode, we'll create a parent "_processed" directory
@@ -687,27 +667,13 @@
 
     # Process each image
     processed_count = 0
-    for i_idx, (subdir, image_file) in enumerate(image_files, 1):
-        # Determine the source image path
-        if subdir:
-            # This image is from a subdirectory
-            image_path = os.path.join(image_dir, subdir, image_file)
-            
-            # Create subdirectory in the output directory if it doesn't exist
-            output_subdir = os.path.join(georef_parent_dir, subdir)
-            if not os.path.exists(output_subdir):
-                os.makedirs(output_subdir)
-                
-            output_path = os.path.join(output_subdir, os.path.splitext(image_file)[0] + ".tif")
-        else:
-            # This image is from the main directory
-            image_path = os.path.join(image_dir, image_file)
-            output_path = os.path.join(georef_parent_dir, os.path.splitext(image_file)[0] + ".tif")
-        
-        img_display_name = f"{subdir}/{image_file}" if subdir else image_file
-        print(f"\nProcessing image {i_idx}/{len(image_files)}: {img_display_name}")
-        
->>>>>>> a9989648
+
+    for i_idx, image_file in enumerate(image_files, 1):
+        image_path = os.path.join(image_dir, image_file)
+        output_path = os.path.join(georef_dir, os.path.splitext(image_file)[0] + ".tif")
+
+        print(f"\nProcessing image {i_idx}/{len(image_files)}: {image_file}")
+
         if os.path.exists(output_path):
             print(f"File {output_path} already exists. Skipping...")
             continue
